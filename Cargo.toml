--- conflicted
+++ resolved
@@ -4,13 +4,9 @@
 authors = ["Julian Ganz <ganz@fzi.de>"]
 edition = "2018"
 
-<<<<<<< HEAD
-[dependencies]
-nom = "6.1"
-=======
 [dev-dependencies]
 quickcheck = "1"
 quickcheck_macros = "1"
 
 [dependencies]
->>>>>>> 1b8a5426
+nom = "6.1"